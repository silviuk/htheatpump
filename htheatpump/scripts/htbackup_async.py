--- conflicted
+++ resolved
@@ -173,7 +173,6 @@
                             # search for pattern "NAME=...", "VAL=...", "MAX=...", "MIN=...",
                             #   "ORV=..." and "ORF=..." inside the answer
                             m = re.match(
-<<<<<<< HEAD
                                 r"^{},.*NAME=([^,]+).*VAL=([^,]+).*MAX=([^,]+).*MIN=([^,]+)"
                                 r".*ORV=([^,]+).*ORF=([^,]+).*$".format(data_point),
                                 resp,
@@ -195,23 +194,6 @@
                                 # extract name, value, min and max
                                 name, value, min_val, max_val = (g.strip() for g in m.group(1, 2, 4, 3))
                                 orv = orf = ""
-=======
-                                r"^{},.*NAME=([^,]+).*VAL=([^,]+).*MAX=([^,]+).*MIN=([^,]+).*$".format(
-                                    data_point
-                                ),
-                                resp,
-                            )
-                            if not m:
-                                raise IOError(
-                                    "invalid response for query of data point {!r} [{}]".format(
-                                        data_point, resp
-                                    )
-                                )
-                            # extract name, value, min and max
-                            name, value, min_val, max_val = (
-                                g.strip() for g in m.group(1, 2, 4, 3)
-                            )
->>>>>>> 6f8dc22c
                             if args.without_values:
                                 value = orv = ""  # keep it blank (if desired)
                             print(
